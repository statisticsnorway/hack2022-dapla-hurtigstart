--- conflicted
+++ resolved
@@ -19,12 +19,7 @@
     datefmt="%Y-%m-%d %H:%M:%S",
 )
 
-
-<<<<<<< HEAD
 def set_branch_protection_rules(repo: Repo) -> None:
-=======
-def set_branch_protection_rules(repo: Repository) -> None:
->>>>>>> 462f9c6b
     """Sets branch default protection rules.
 
     The following rules are set:
@@ -75,11 +70,7 @@
         print(f"{i}: {member.login} {member.name} email: {member.email}")
 
 
-<<<<<<< HEAD
 def main(token: str, repo_name: str) -> None:
-=======
-def main(token: str, repo_name: str):
->>>>>>> 462f9c6b
     """Creates a new repository with a given name.
 
     Args:
