"""Command-line interface."""

<<<<<<< HEAD
from ssb_project_cli.ssb_project import app
=======
import click

from ssb_project_cli import ssb_project
>>>>>>> 287a30b8


@click.command()
def main() -> None:
    """Run app."""
    app.main()


if __name__ == "__main__":
    main(prog_name="ssb-project")  # pragma: no cover<|MERGE_RESOLUTION|>--- conflicted
+++ resolved
@@ -1,12 +1,7 @@
 """Command-line interface."""
 
-<<<<<<< HEAD
 from ssb_project_cli.ssb_project import app
-=======
 import click
-
-from ssb_project_cli import ssb_project
->>>>>>> 287a30b8
 
 
 @click.command()
