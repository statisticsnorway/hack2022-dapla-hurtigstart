--- conflicted
+++ resolved
@@ -33,16 +33,10 @@
 types-requests = ">=2.28.11.17"
 types-psutil = ">=5.9.5.12"
 kvakk-git-tools = ">=2.2.1"
-poetry = ">=1.3.0"
-
-<<<<<<< HEAD
+poetry = ">=1.5.0"
 
 [tool.poetry.group.dev.dependencies]
-Pygments = ">=2.10.0"
-=======
-[tool.poetry.group.dev.dependencies]
 pygments = ">=2.10.0"
->>>>>>> 3b19d2dc
 black = ">=21.10b0"
 coverage = { extras = ["toml"], version = ">=6.2" }
 darglint = ">=1.8.1"
@@ -80,37 +74,19 @@
 sphinx = ">=4.3.2"
 sphinx-autobuild = ">=2021.3.14"
 sphinx-click = ">=3.0.2"
-<<<<<<< HEAD
-typeguard = ">=2.13.3"
-xdoctest = {extras = ["colors"], version = ">=0.15.10"}
-myst-parser = {version = ">=0.16.1"}
+xdoctest = { extras = ["colors"], version = ">=0.15.10" }
+myst-parser = { version = ">=0.16.1" }
 mock = "^4.0.3"
-mkdocs = "^1.4.0"
-mkdocstrings-python = "^0.7.1"
-mkdocs-literate-nav = "^0.5.0"
-mkdocs-section-index = "^0.3.4"
-mkdocstrings = "^0.19.0"
-mkdocs-material = "^8.5.6"
 mkdocs-click = "^0.8.0"
-mkdocs-gen-files = "^0.4.0"
 nox = "^2022.11.21"
 nox-poetry = "^1.0.2"
 build = ">=0.8.0"
 Jinja2 = "^3.1.2"
-=======
-myst-parser = ">=0.16.1"
 furo = ">=2021.11.12"
->>>>>>> 3b19d2dc
-
 
 [tool.poetry.scripts]
 ssb-project = "ssb_project_cli.__main__:main"
 
-<<<<<<< HEAD
-
-
-=======
->>>>>>> 3b19d2dc
 [tool.coverage.paths]
 source = ["src", "*/site-packages"]
 tests = ["tests", "*/tests"]
