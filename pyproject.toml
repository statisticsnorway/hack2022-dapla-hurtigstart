[tool.poetry]
<<<<<<< HEAD
name = "hack2022-dapla-hurtigstart"
version = "1.0.0.1"
description = "Hack2022 Dapla Hurtigstart"
authors = ["Arne Sørli <81353974+arneso-ssb@users.noreply.github.com>"]
=======
name = "ssb-project-cli"
version = "1.0.0"
description = "SSB Project CLI"
authors = ["Statistics Norway <mmw@ssb.no>"]
>>>>>>> 8e224a86
license = "MIT"
readme = "README.md"
homepage = "https://github.com/statisticsnorway/ssb-project-cli"
repository = "https://github.com/statisticsnorway/ssb-project-cli"
documentation = "https://ssb-project-cli.readthedocs.io"
packages = [
    { include = "ssb_project_cli", from = "src" },
]
classifiers = [
    "Development Status :: 3 - Alpha",
]

[tool.poetry.urls]
Changelog = "https://github.com/statisticsnorway/ssb-project-cli/releases"

[tool.poetry.dependencies]
python = "^3.9"
click = ">=8.0.1"
dparse = "^0.6.2"
typer = "^0.6.1"
GitPython = "^3.1.27"
PyGithub = "^1.55"
toml = "^0.10.2"
cruft = "^2.11.1"
rich = "^12.5.1"
urllib3 = "^1.26.12"
requests = "^2.28.1"

[tool.poetry.dev-dependencies]
Pygments = ">=2.10.0"
black = ">=21.10b0"
coverage = {extras = ["toml"], version = ">=6.2"}
darglint = ">=1.8.1"
flake8 = ">=4.0.1"
flake8-bandit = ">=2.1.2"
flake8-bugbear = ">=21.9.2"
flake8-docstrings = ">=1.6.0"
flake8-rst-docstrings = ">=0.2.5"
furo = ">=2021.11.12"
isort = ">=5.10.1"
mypy = ">=0.930"
pep8-naming = ">=0.12.1"
pre-commit = ">=2.16.0"
pre-commit-hooks = ">=4.1.0"
pytest = ">=6.2.5"
pyupgrade = ">=2.29.1"
safety = ">=1.10.3"
sphinx = ">=4.3.2"
sphinx-autobuild = ">=2021.3.14"
sphinx-click = ">=3.0.2"
typeguard = ">=2.13.3"
xdoctest = {extras = ["colors"], version = ">=0.15.10"}
myst-parser = {version = ">=0.16.1"}
mock = "^4.0.3"

[tool.poetry.scripts]
ssb-project = "ssb_project_cli.__main__:main"

[tool.coverage.paths]
source = ["src", "*/site-packages"]
tests = ["tests", "*/tests"]

[tool.coverage.run]
branch = true
source = ["ssb_project_cli", "tests"]

[tool.coverage.report]
show_missing = true
fail_under = 100

[tool.isort]
profile = "black"
force_single_line = true
lines_after_imports = 2

[tool.mypy]
strict = true
warn_unreachable = true
pretty = true
show_column_numbers = true
show_error_codes = true
show_error_context = true

[build-system]
requires = ["poetry-core>=1.0.0"]
build-backend = "poetry.core.masonry.api"<|MERGE_RESOLUTION|>--- conflicted
+++ resolved
@@ -1,15 +1,8 @@
 [tool.poetry]
-<<<<<<< HEAD
 name = "hack2022-dapla-hurtigstart"
 version = "1.0.0.1"
 description = "Hack2022 Dapla Hurtigstart"
 authors = ["Arne Sørli <81353974+arneso-ssb@users.noreply.github.com>"]
-=======
-name = "ssb-project-cli"
-version = "1.0.0"
-description = "SSB Project CLI"
-authors = ["Statistics Norway <mmw@ssb.no>"]
->>>>>>> 8e224a86
 license = "MIT"
 readme = "README.md"
 homepage = "https://github.com/statisticsnorway/ssb-project-cli"
